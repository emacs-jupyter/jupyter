--- conflicted
+++ resolved
@@ -205,11 +205,7 @@
 | =C-c C-i=   | =jupyter-repl-interrupt-kernel=    |
 | =C-c C-r=   | =jupyter-repl-restart-kernel=      |
 | =C-c C-s=   | =jupyter-repl-scratch-buffer=      |
-<<<<<<< HEAD
 | =C-c M-:=   | =jupyter-eval-string=              |
-=======
-| =C-c C-r=   | =jupyter-repl-restart-kernel=      |
-| =C-c M-:=   | =jupyter-repl-eval-string=         |
 ** =jupyter-repl-persistent-mode=
 
 A global minor mode that will persist the current Jupyter kernel connection if
@@ -217,7 +213,6 @@
 same =major-mode= as the current buffer is displayed or switched to. This mode
 is automatically enabled whenever =jupyter-run-repl= or =jupyter-connect-repl=
 is called.
->>>>>>> f4eb8fee
 ** Widget support
 
 There is also support for Jupyter widgets integrated into the REPL. If any of
