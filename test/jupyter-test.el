--- conflicted
+++ resolved
@@ -2943,34 +2943,6 @@
        (forward-line)
        (should (looking-at-p ": hello"))))))
 
-<<<<<<< HEAD
-(ert-deftest org-babel-jupyter-julia-dataframe-to-table ()
-  :tags '(org)
-  (jupyter-org-test-src-block
-   "\
-import Pkg
-open(\"julia_pkg_install_output.txt\", \"w\") do io
-    redirect_stderr(io) do
-        Pkg.add(\"DataFrames\")
-    end
-end
-using DataFrames
-a=DataFrame(A=[\"$c\" for c ∈ 1:5], B=[c for c ∈ 1:5])
-a"
-
-   ":RESULTS:
-:
-| A | B |
-|---+---|
-| 1 | 1 |
-| 2 | 2 |
-| 3 | 3 |
-| 4 | 4 |
-| 5 | 5 |
-:END:
-"
-   :kernel "jupyter-julia"))
-=======
 (ert-deftest org-babel-jupyter-pandoc-output-order ()
   :tags '(org pandoc)
   ;; See #351
@@ -3016,8 +2988,33 @@
 :END:
 "
        :pandoc "t"))))
->>>>>>> c702f1e9
-
+
+(ert-deftest org-babel-jupyter-julia-dataframe-to-table ()
+  :tags '(org)
+  (jupyter-org-test-src-block
+   "\
+import Pkg
+open(\"julia_pkg_install_output.txt\", \"w\") do io
+    redirect_stderr(io) do
+        Pkg.add(\"DataFrames\")
+    end
+end
+using DataFrames
+a=DataFrame(A=[\"$c\" for c ∈ 1:5], B=[c for c ∈ 1:5])
+a"
+
+   ":RESULTS:
+:
+| A | B |
+|---+---|
+| 1 | 1 |
+| 2 | 2 |
+| 3 | 3 |
+| 4 | 4 |
+| 5 | 5 |
+:END:
+"
+   :kernel "jupyter-julia"))
 ;; Local Variables:
 ;; byte-compile-warnings: (unresolved obsolete lexical)
 ;; eval: (and (functionp 'aggressive-indent-mode) (aggressive-indent-mode -1))
